--- conflicted
+++ resolved
@@ -10,13 +10,6 @@
 const { detectImage, detectImageFromUrl, analyzeForFraud } = require('./service/aiImageDetect');
 
 const app = express();
-<<<<<<< HEAD
-const PORT = process.env.PORT || 3000;
-const { spawn } = require('child_process');
-const PYTHON_BIN = process.env.PYTHON_BIN || 'python3';
-const MODEL_BUNDLE_PATH = process.env.MODEL_BUNDLE_PATH || 'service/fraud_ensemble_bundle.joblib';
-const THRESHOLD = process.env.THRESHOLD || '0.45';
-=======
 const PORT = process.env.PORT || 8000;
 
 // Configure multer for file uploads
@@ -47,7 +40,6 @@
     }
   }
 });
->>>>>>> 807ddcdb
 
 // Middleware
 app.use(express.json());
@@ -175,54 +167,6 @@
   }
 });
 
-//Fraud prediction endpoint
-app.post('/predict', async (req, res) => {
-  try {
-    // 유연 입력: 단건 객체 or 배열
-    const payload = req.body;
-
-    // Python scorer 호출
-    const py = spawn(PYTHON_BIN, ['service/scorer.py'], {
-      env: {
-        ...process.env,
-        MODEL_BUNDLE_PATH,
-        THRESHOLD
-      }
-    });
-
-    let stdout = '';
-    let stderr = '';
-
-    py.stdout.on('data', (d) => (stdout += d.toString()));
-    py.stderr.on('data', (d) => (stderr += d.toString()));
-
-    py.on('error', (err) => {
-      console.error('Python spawn error:', err);
-    });
-
-    py.on('close', (code) => {
-      if (code !== 0) {
-        console.error('Python scorer exited with code', code, 'stderr:', stderr);
-        return res.status(500).json({ error: 'Scoring failed', detail: stderr });
-      }
-      try {
-        const out = JSON.parse(stdout);
-        return res.json(out);
-      } catch (e) {
-        console.error('JSON parse error:', e, stdout);
-        return res.status(500).json({ error: 'Invalid scorer output', detail: stdout });
-      }
-    });
-
-    // stdin에 payload 전달
-    py.stdin.write(JSON.stringify(payload));
-    py.stdin.end();
-  } catch (err) {
-    console.error(err);
-    res.status(500).json({ error: 'Unexpected server error' });
-  }
-});
-
 
 // Basic root endpoint
 app.get('/', (req, res) => {
